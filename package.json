{
  "name": "token-exporter",
  "version": "1.0.0",
  "type": "module",
  "description": "Industry-first Figma plugin that transforms design tokens into production code with zero dependencies. Exports to CSS, Swift, Android, Flutter, JSON, TypeScript, and Tailwind.",
  "directories": {
    "doc": "docs"
  },
  "scripts": {
    "_comment1": "✅ CORE DEVELOPMENT (Essential - Keep All)",
    "start": "npm run dev",
    "dev": "node scripts/build.js --watch",
    "build": "node scripts/build.js",
    "build:production": "npm run css:bundle && npm run build",
    
    "_comment2": "✅ QUALITY ASSURANCE (Essential - Keep All)", 
    "check": "node scripts/check.js",
<<<<<<< HEAD
    "audit": "node scripts/check.js --comprehensive",
    "format": "stylelint docs/design-system.css --fix",
    
    "_comment3": "✅ TESTING (Essential - Keep All)",
=======
    "audit": "node scripts/audit.js",
    "format": "stylelint docs/design-system.css --fix",
>>>>>>> 43d8c614
    "test": "jest",
    "test:watch": "jest --watch",
<<<<<<< HEAD
    
    "_comment4": "✅ TWO-REPO WORKFLOW (Simplified - Keep These)",
    "css:bundle": "node scripts/bundle-css.js bundle",
    "css:promote": "node scripts/bundle-css.js promote", 
    "css:restore": "node scripts/bundle-css.js restore",
    "css:deploy": "node scripts/bundle-css.js full",
    "showcase:prepare": "npm run css:deploy && npm run build",
    "publish": "node scripts/publish-showcase.js",
    "deploy": "npm run build && npm run publish",
    
    "_comment5": "✅ GIT HOOKS (Keep)",
    "prepare": "husky",
    
    "_comment6": "✅ UTILITIES (Frequently Used - Keep)",
    "check:all": "node scripts/check.js --all"
=======
    "test:coverage": "jest --coverage",
    "deploy": "npm run build",
    "prepare": "husky"
>>>>>>> 43d8c614
  },
  "repository": {
    "type": "git",
    "url": "git+https://github.com/n8mills-UI/token-exporter-ds.git"
  },
  "keywords": [
    "figma",
    "design-tokens",
    "design-systems",
    "css-variables",
    "swift",
    "android",
    "flutter",
    "tailwind",
    "w3c-design-tokens",
    "figma-plugin",
    "design-to-code",
    "token-export",
    "multi-platform",
    "accessibility",
    "style-dictionary-alternative"
  ],
  "author": "Nate Mills <nate@natemills.me> (https://natemills.me)",
  "license": "PROPRIETARY",
  "bugs": {
    "url": "https://github.com/n8mills-UI/token-exporter-ds/issues"
  },
  "homepage": "https://github.com/n8mills-UI/token-exporter-ds#readme",
  "devDependencies": {
    "@lhci/cli": "^0.13.0",
    "@testing-library/jest-dom": "^6.6.4",
    "chokidar": "^3.5.3",
    "cssstats": "^4.0.5",
    "eslint": "^9.31.0",
    "husky": "^9.1.7",
    "jest": "^30.0.5",
    "jest-environment-jsdom": "^30.0.5",
    "lint-staged": "^16.1.2",
    "nodemon": "^3.1.10",
    "open-props": "^1.7.16",
    "pa11y": "^6.2.3",
    "specificity-graph": "^0.1.7",
    "style-dictionary": "^3.9.2",
    "stylelint": "^16.21.1",
    "stylelint-config-standard": "^38.0.0",
    "wallace-cli": "^1.1.0",
    "ws": "^8.14.2"
  },
  "dependencies": {
    "axios": "^1.11.0",
    "jszip": "^3.10.1"
  },
  "lint-staged": {
    "docs/design-system.css": [
      "npm run format",
      "npm run check"
    ],
    "src/code.js": [
      "npm run check"
    ],
    "*.template.html": [
      "npm run check",
      "node scripts/check.js"
    ],
    "src/components/_*.html": [
      "npm run check",
      "node scripts/check.js"
    ],
    "src/components/icons/_icon-system.html": [
      "node scripts/check.js"
    ],
    "src/lib/templates.js": [
      "npm run check"
    ]
  },
  "engines": {
    "node": ">=18.0.0",
    "npm": ">=8.0.0"
  },
  "jest": {
    "testEnvironment": "jsdom",
    "setupFilesAfterEnv": [
      "<rootDir>/tests/setup.js"
    ],
    "collectCoverageFrom": [
      "src/**/*.js",
      "!src/**/*.test.js"
    ],
    "coverageThreshold": {
      "global": {
        "branches": 75,
        "functions": 75,
        "lines": 75,
        "statements": 75
      }
    },
    "testMatch": [
      "<rootDir>/tests/**/*.test.js"
    ]
  }
}<|MERGE_RESOLUTION|>--- conflicted
+++ resolved
@@ -7,46 +7,17 @@
     "doc": "docs"
   },
   "scripts": {
-    "_comment1": "✅ CORE DEVELOPMENT (Essential - Keep All)",
     "start": "npm run dev",
     "dev": "node scripts/build.js --watch",
     "build": "node scripts/build.js",
-    "build:production": "npm run css:bundle && npm run build",
-    
-    "_comment2": "✅ QUALITY ASSURANCE (Essential - Keep All)", 
     "check": "node scripts/check.js",
-<<<<<<< HEAD
-    "audit": "node scripts/check.js --comprehensive",
-    "format": "stylelint docs/design-system.css --fix",
-    
-    "_comment3": "✅ TESTING (Essential - Keep All)",
-=======
     "audit": "node scripts/audit.js",
     "format": "stylelint docs/design-system.css --fix",
->>>>>>> 43d8c614
     "test": "jest",
     "test:watch": "jest --watch",
-<<<<<<< HEAD
-    
-    "_comment4": "✅ TWO-REPO WORKFLOW (Simplified - Keep These)",
-    "css:bundle": "node scripts/bundle-css.js bundle",
-    "css:promote": "node scripts/bundle-css.js promote", 
-    "css:restore": "node scripts/bundle-css.js restore",
-    "css:deploy": "node scripts/bundle-css.js full",
-    "showcase:prepare": "npm run css:deploy && npm run build",
-    "publish": "node scripts/publish-showcase.js",
-    "deploy": "npm run build && npm run publish",
-    
-    "_comment5": "✅ GIT HOOKS (Keep)",
-    "prepare": "husky",
-    
-    "_comment6": "✅ UTILITIES (Frequently Used - Keep)",
-    "check:all": "node scripts/check.js --all"
-=======
     "test:coverage": "jest --coverage",
     "deploy": "npm run build",
     "prepare": "husky"
->>>>>>> 43d8c614
   },
   "repository": {
     "type": "git",
@@ -109,17 +80,20 @@
     ],
     "*.template.html": [
       "npm run check",
+      "npm run templates:validate",
       "node scripts/check.js"
     ],
     "src/components/_*.html": [
       "npm run check",
+      "npm run templates:validate",
       "node scripts/check.js"
     ],
     "src/components/icons/_icon-system.html": [
       "node scripts/check.js"
     ],
     "src/lib/templates.js": [
-      "npm run check"
+      "npm run templates:generate",
+      "npm run templates:validate"
     ]
   },
   "engines": {
